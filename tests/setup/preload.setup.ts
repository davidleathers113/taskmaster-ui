--- conflicted
+++ resolved
@@ -57,33 +57,6 @@
 // Create IPC renderer mock
 const ipcRendererMock = createMockIpcRenderer()
 
-<<<<<<< HEAD
-// Set up default mock responses for preload testing
-ipcRendererMock.invoke = vi.fn().mockImplementation((channel: string) => {
-  switch (channel) {
-    case 'app:get-version':
-      return Promise.resolve('1.0.0-test')
-    case 'app:get-platform':
-      return Promise.resolve('darwin')
-    case 'dialog:show-open':
-      return Promise.resolve({ 
-        canceled: false, 
-        filePaths: ['/mock/test.json'] 
-      })
-    case 'tasks:get-all':
-      return Promise.resolve([])
-    case 'tasks:save':
-      return Promise.resolve(true)
-    case 'window:minimize':
-      return Promise.resolve()
-    case 'security:validate-origin':
-      return Promise.resolve(true)
-    default:
-      console.warn(`Unhandled IPC channel in test: ${channel}`)
-      return Promise.resolve(null)
-  }
-})
-=======
 // Mock ipcRenderer for preload script testing
 const mockIpcRenderer = {
   invoke: vi.fn().mockImplementation((channel: string, ..._args: any[]) => {
@@ -175,7 +148,6 @@
   sendTo: vi.fn(),
   sendToHost: vi.fn()
 }
->>>>>>> fa0c66dd
 
 // Mock the entire Electron module for preload context
 vi.mock('electron', () => ({
@@ -281,11 +253,7 @@
 export const simulateMainWorldMessage = (channel: string, ...args: any[]) => {
   // Simulate a message from the main process for testing
   const event = new Event('ipc-message')
-<<<<<<< HEAD
-  ;(ipcRendererMock as any)._triggerListener(channel, event, ...args)
-=======
   ;(mockIpcRenderer as any)._triggerListener(channel, event, ...args)
->>>>>>> fa0c66dd
 }
 
 export const validateSecureAPI = (api: any) => {
@@ -317,11 +285,7 @@
   vi.clearAllMocks()
   
   // Clear IPC renderer listeners
-<<<<<<< HEAD
-  ipcRendererMock.removeAllListeners()
-=======
   mockIpcRenderer.removeAllListeners()
->>>>>>> fa0c66dd
   
   // Reset context bridge state
   if (typeof global !== 'undefined') {
@@ -337,11 +301,7 @@
   memoryBaseline = process.memoryUsage().heapUsed
   
   // Reset mock implementations
-<<<<<<< HEAD
-  ipcRendererMock.invoke = vi.fn().mockImplementation((channel: string) => {
-=======
   mockIpcRenderer.invoke = vi.fn().mockImplementation((channel: string) => {
->>>>>>> fa0c66dd
     switch (channel) {
       case 'app:get-version':
         return Promise.resolve('1.0.0-test')
@@ -355,11 +315,7 @@
 
 afterEach(() => {
   // Clean up listeners
-<<<<<<< HEAD
-  ipcRendererMock.removeAllListeners()
-=======
   mockIpcRenderer.removeAllListeners()
->>>>>>> fa0c66dd
   
   // Check for memory leaks in preload scripts
   const currentMemory = process.memoryUsage().heapUsed
@@ -392,8 +348,4 @@
   var mockPreloadListeners: Map<string, Function[]>
 }
 
-<<<<<<< HEAD
-export { mockContextBridge, ipcRendererMock }
-=======
-export { mockContextBridge, mockIpcRenderer, ipcRendererMock }
->>>>>>> fa0c66dd
+export { mockContextBridge, mockIpcRenderer, ipcRendererMock }