--- conflicted
+++ resolved
@@ -6,11 +6,7 @@
  * and failure scenarios following 2025 best practices.
  */
 
-<<<<<<< HEAD
-import * as express from 'express'
-=======
 import express from 'express'
->>>>>>> 9107f98a
 import { Express, Request, Response } from 'express'
 import { createServer as createHttpsServer, Server as HttpsServer } from 'https'
 import { createServer as createHttpServer, Server as HttpServer } from 'http'
@@ -140,11 +136,7 @@
 
   private setupRoutes(): void {
     // Latest release endpoint for Windows/Linux
-<<<<<<< HEAD
-    this.app.get('/latest.yml', (req: Request, res: Response) => {
-=======
     this.app.get('/latest.yml', (req: Request, res: Response): void => {
->>>>>>> 9107f98a
       if (this.shouldSimulateError()) {
         res.status(500).send('Internal Server Error')
         return
@@ -158,11 +150,7 @@
     })
 
     // Latest release endpoint for macOS
-<<<<<<< HEAD
-    this.app.get('/latest-mac.yml', (req: Request, res: Response) => {
-=======
     this.app.get('/latest-mac.yml', (req: Request, res: Response): void => {
->>>>>>> 9107f98a
       if (this.shouldSimulateError()) {
         res.status(500).send('Internal Server Error')
         return
@@ -179,11 +167,7 @@
     })
 
     // JSON endpoint for custom implementations
-<<<<<<< HEAD
-    this.app.get('/latest.json', (req: Request, res: Response) => {
-=======
     this.app.get('/latest.json', (req: Request, res: Response): void => {
->>>>>>> 9107f98a
       if (this.shouldSimulateError()) {
         res.status(500).json({ error: 'Internal Server Error' })
         return
@@ -195,11 +179,7 @@
     })
 
     // Download endpoint
-<<<<<<< HEAD
-    this.app.get('/download/:filename', (req: Request, res: Response) => {
-=======
     this.app.get('/download/:filename', (req: Request, res: Response): void => {
->>>>>>> 9107f98a
       const { filename } = req.params
       
       if (this.shouldSimulateError()) {
@@ -237,11 +217,7 @@
     })
 
     // Differential update endpoint
-<<<<<<< HEAD
-    this.app.get('/differential/:fromVersion/:toVersion', (req: Request, res: Response) => {
-=======
     this.app.get('/differential/:fromVersion/:toVersion', (req: Request, res: Response): void => {
->>>>>>> 9107f98a
       const { fromVersion, toVersion } = req.params
       const deltaKey = `${fromVersion}-${toVersion}`
       
@@ -266,11 +242,7 @@
     })
 
     // Staged rollout configuration endpoint
-<<<<<<< HEAD
-    this.app.put('/staging/:version', express.json(), (req: Request, res: Response) => {
-=======
     this.app.put('/staging/:version', express.json(), (req: Request, res: Response): void => {
->>>>>>> 9107f98a
       const { version } = req.params
       const { percentage } = req.body
       
@@ -284,11 +256,7 @@
     })
 
     // Health check endpoint
-<<<<<<< HEAD
-    this.app.get('/health', (_req, res) => {
-=======
     this.app.get('/health', (_req: Request, res: Response): void => {
->>>>>>> 9107f98a
       res.json({
         status: 'healthy',
         uptime: process.uptime(),
