--- conflicted
+++ resolved
@@ -121,29 +121,7 @@
 
 // Declare global mock types
 declare global {
-<<<<<<< HEAD
-  var mockAutoUpdater: MockAutoUpdater;
-  var mockApp: MockApp;
-  var mockElectron: {
-    app: MockApp;
-    BrowserWindow: MockBrowserWindow;
-  };
-  var testWindowManager: import('../../../tests/utils/window-manager').TestWindowManager;
-  var vi: typeof import('vitest').vi;
-  
-  namespace NodeJS {
-    interface Global {
-      mockElectron: {
-        app: MockApp;
-        BrowserWindow: MockBrowserWindow;
-      };
-      testWindowManager: import('../../../tests/utils/window-manager').TestWindowManager;
-      vi: typeof import('vitest').vi;
-    }
-  }
-=======
   const mockAutoUpdater: MockAutoUpdater;
   const mockApp: MockApp;
   const mockIpcMain: MockIpcMain;
->>>>>>> c1e4a262
 }