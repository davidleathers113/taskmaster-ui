--- conflicted
+++ resolved
@@ -76,11 +76,7 @@
   beforeEach(() => {
     vi.clearAllMocks()
     // Clear any registered handlers
-<<<<<<< HEAD
-    (ipcMain as any)._handlers.clear()
-=======
     (ipcMain as any)._handlers?.clear()
->>>>>>> d072a7dc
   })
 
   describe('IPC Sender Validation', () => {
