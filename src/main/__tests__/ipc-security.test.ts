--- conflicted
+++ resolved
@@ -80,11 +80,7 @@
   beforeEach(() => {
     vi.clearAllMocks()
     // Clear any registered handlers
-<<<<<<< HEAD
-    (ipcMain as any)._handlers?.clear()
-=======
     ;(ipcMain as any).handlers.clear()
->>>>>>> c1e4a262
   })
 
   describe('IPC Sender Validation', () => {
@@ -107,11 +103,7 @@
       }, async () => 'success')
 
       // Mock the handler registration
-<<<<<<< HEAD
-      const handler = vi.fn().mockImplementation(async (event, ..._args) => {
-=======
       const handler = vi.fn().mockImplementation(async (event) => {
->>>>>>> c1e4a262
         const allowedOrigins = ['https://app.taskmaster.com', 'app://taskmaster']
         try {
           const frameUrl = new URL(event.senderFrame.url)
@@ -125,11 +117,7 @@
       })
 
       ipcMain.handle('secure:operation', handler)
-<<<<<<< HEAD
-      (ipcMain as any)._handlers.set('secure:operation', handler)
-=======
       ;(ipcMain as any).handlers.set('secure:operation', handler)
->>>>>>> c1e4a262
 
       // Test with unauthorized sender
       await expect(handler(mockEvent)).rejects.toThrow('Unauthorized sender')
@@ -169,20 +157,12 @@
     })
 
     test('should validate sender ID matches registered window', async () => {
-<<<<<<< HEAD
-      const testWindows = [
-=======
       const mockWindows: Array<{ webContents: { id: number }; id: number }> = [
->>>>>>> c1e4a262
         { webContents: { id: 1 }, id: 1 },
         { webContents: { id: 2 }, id: 2 }
       ] as Array<{ webContents: { id: number }; id: number }>
       
-<<<<<<< HEAD
-      (BrowserWindow.getAllWindows as any).mockReturnValue(testWindows)
-=======
       ;(BrowserWindow.getAllWindows as any).mockReturnValue(mockWindows)
->>>>>>> c1e4a262
 
       const validateSenderWindow = (senderId: number): boolean => {
         const windows = BrowserWindow.getAllWindows()
@@ -487,10 +467,6 @@
           const lastRequest = requests[requests.length - 1]
           const firstRequest = requests[0]
           if (!lastRequest || !firstRequest) return false
-<<<<<<< HEAD
-          
-=======
->>>>>>> c1e4a262
           const timeWindow = lastRequest.timestamp - firstRequest.timestamp
           
           // Suspicious if accessing many channels in short time
@@ -589,13 +565,8 @@
       const testSerializability = (obj: any): boolean => {
         try {
           // Objects that can't be cloned will throw
-<<<<<<< HEAD
-          // Check serializability by stringifying
-          JSON.stringify(obj)
-=======
           // Test object serializability  
         JSON.stringify(obj)
->>>>>>> c1e4a262
           
           // Additional check for special objects
           if (obj && typeof obj === 'object') {
