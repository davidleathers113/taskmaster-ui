--- conflicted
+++ resolved
@@ -164,37 +164,17 @@
       
       (autoUpdater as MockAutoUpdater).checkForUpdates.mockResolvedValue({
         isUpdateAvailable: true,
-<<<<<<< HEAD
-        versionInfo: {
-          version: targetVersion,
-          path: `differential/${currentVersion}/${targetVersion}`,
-          size: 5000000
-        } as MockUpdateInfo,
-=======
->>>>>>> c1e4a262
         updateInfo: {
           version: targetVersion,
           path: `differential/${currentVersion}/${targetVersion}`,
           size: 5000000
         } as MockUpdateInfo,
-<<<<<<< HEAD
-        cancellationToken: undefined,
-        isUpdateAvailable: true,
-        versionInfo: {
-          version: targetVersion,
-          files: [],
-          path: `differential/${targetVersion}`,
-          sha512: 'mock-sha512-hash',
-          releaseDate: new Date().toISOString()
-        }
-=======
         versionInfo: {
           version: targetVersion,
           path: `differential/${currentVersion}/${targetVersion}`,
           size: 5000000
         } as MockUpdateInfo,
         cancellationToken: undefined
->>>>>>> c1e4a262
       })
       
       const result = await checkForDifferentialUpdate()
@@ -432,37 +412,17 @@
       
       (autoUpdater as MockAutoUpdater).checkForUpdates.mockResolvedValue({
         isUpdateAvailable: true,
-<<<<<<< HEAD
-        versionInfo: {
-          version: rollbackStrategy.rollbackVersion,
-          minimumVersion: rollbackStrategy.brokenVersion,
-          releaseNotes: rollbackStrategy.changes
-        } as MockUpdateInfo,
-=======
->>>>>>> c1e4a262
         updateInfo: {
           version: rollbackStrategy.rollbackVersion,
           minimumVersion: rollbackStrategy.brokenVersion,
           releaseNotes: rollbackStrategy.changes
         } as MockUpdateInfo,
-<<<<<<< HEAD
-        cancellationToken: undefined,
-        isUpdateAvailable: true,
-        versionInfo: {
-          version: rollbackStrategy.rollbackVersion,
-          files: [],
-          path: `rollback/${rollbackStrategy.rollbackVersion}`,
-          sha512: 'mock-sha512-hash',
-          releaseDate: new Date().toISOString()
-        }
-=======
         versionInfo: {
           version: rollbackStrategy.rollbackVersion,
           minimumVersion: rollbackStrategy.brokenVersion,
           releaseNotes: rollbackStrategy.changes
         } as MockUpdateInfo,
         cancellationToken: undefined
->>>>>>> c1e4a262
       })
       
       await checkRollbackUpdate('1.0.1') // Broken version gets update
@@ -525,15 +485,11 @@
         return false
       };
       
-<<<<<<< HEAD
-      const testUpdateInfo = { version: '2.0.1', mandatoryUpdate: true, releaseNotes: 'CRITICAL: Security vulnerability fix' };
-=======
       const updateInfo = {
         version: '2.0.1',
         mandatoryUpdate: true,
         releaseNotes: 'CRITICAL: Security vulnerability fix'
       } as const
->>>>>>> c1e4a262
       
       (autoUpdater as MockAutoUpdater).downloadUpdate.mockResolvedValue([])
       
