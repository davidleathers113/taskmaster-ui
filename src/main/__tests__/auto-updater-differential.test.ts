/**
 * Auto-Updater Differential & Rollback Testing (2025)
 * 
 * Tests for differential updates, rollback scenarios, staged rollouts,
 * and failure recovery following 2025 best practices for Electron auto-updater.
 */

import { createMockAutoUpdater, createMockUpdateCheckResult } from '../../test-utils/mock-factories'
import { describe, test, expect, beforeEach, vi, beforeAll, afterAll } from 'vitest'

// Global type declarations for test environment
declare global {

  interface GlobalThis {
    __mockElectron?: any
    __electron?: any
    electronAPI?: any
    taskmaster?: any
    __DEV__?: boolean
    __TEST__?: boolean
  }
}

import { autoUpdater } from 'electron-updater'
import { app, dialog } from 'electron'
import { MockUpdateServer } from '../../../tests/mocks/mock-update-server'
import { existsSync, mkdirSync } from 'fs'
import { join } from 'path'
import { createHash } from 'crypto'
import type { MockAutoUpdater, MockUpdateInfo } from './mock-types'


// Mock differential update manager
class DifferentialUpdateManager {
  private deltaCache: Map<string, Buffer> = new Map()
  
  async generateDelta(fromVersion: string, toVersion: string, _oldFile: Buffer, newFile: Buffer): Promise<Buffer> {
    // Mock delta generation - in production would use bsdiff or similar
    const deltaSize = Math.floor(newFile.length * 0.1) // 10% of full size
    const delta = Buffer.alloc(deltaSize)
    delta.write(`DELTA:${fromVersion}->${toVersion}`, 0)
    
    const key = `${fromVersion}-${toVersion}`
    this.deltaCache.set(key, delta)
    
    return delta
  }
  
  async applyDelta(oldFile: Buffer, delta: Buffer): Promise<Buffer> {
    // Mock delta application - in production would use bspatch
    const deltaInfo = delta.toString('utf8', 0, 50).match(/DELTA:(.+)->(.+)/)
    if (!deltaInfo) {
      throw new Error('Invalid delta file')
    }
    
    // Return mock updated file
    const newFile = Buffer.alloc(oldFile.length + 1000000) // Simulate size increase
    newFile.write('UPDATED_FILE', 0)
    
    return newFile
  }
  
  getDeltaSize(fromVersion: string, toVersion: string): number {
    const key = `${fromVersion}-${toVersion}`
    const delta = this.deltaCache.get(key)
    return delta ? delta.length : 0
  }
}

// Mock electron modules
vi.mock('electron', () => ({
  app: {
    isPackaged: true,
    getVersion: vi.fn().mockReturnValue('1.0.0'),
    getPath: vi.fn().mockImplementation((name) => `/mock/path/${name}`),
    relaunch: vi.fn(),
    quit: vi.fn()
  },
  dialog: {
    showMessageBox: vi.fn().mockResolvedValue({ response: 0 }),
    showErrorBox: vi.fn()
  }
}))

vi.mock('electron-updater', () => ({
  autoUpdater: {
    checkForUpdates: vi.fn(),
    downloadUpdate: vi.fn(),
    quitAndInstall: vi.fn(),
    on: vi.fn(),
    setFeedURL: vi.fn(),
    currentVersion: { version: '1.0.0' },
    allowDowngrade: false,
    logger: {
      info: vi.fn(),
      warn: vi.fn(),
      error: vi.fn()
    }
  }
}))

describe('Differential Updates & Rollback Tests', () => {
  let mockServer: MockUpdateServer
  let serverUrl: string
  let deltaManager: DifferentialUpdateManager
  const fixturesPath = join(process.cwd(), 'tests/fixtures/differential')

  beforeAll(async () => {
    // Ensure fixtures directory exists
    if (!existsSync(fixturesPath)) {
      mkdirSync(fixturesPath, { recursive: true })
    }

    mockServer = new MockUpdateServer({
      port: 8444,
      useHttps: false,
      enableLogging: false,
      fixturesPath
    })
    serverUrl = await mockServer.start()
    deltaManager = new DifferentialUpdateManager()
  })

  afterAll(async () => {
    await mockServer.stop()
  })

  beforeEach(() => {
    vi.clearAllMocks()
    mockServer.reset()
  })

  describe('Differential Update Tests', () => {
    test('should download differential update when available', async () => {
      const currentVersion = '1.0.0'
      const targetVersion = '2.0.0'
      
      // Configure mock server with differential update
      mockServer.setManifest({
        version: targetVersion,
        path: `differential/${currentVersion}/${targetVersion}`,
        size: 5000000, // 5MB delta vs 50MB full
        sha512: createHash('sha512').update('delta-content').digest('hex')
      })

      const checkForDifferentialUpdate = async () => {
        const updateInfo = await autoUpdater.checkForUpdates()
        
        if (updateInfo && updateInfo.updateInfo) {
          const { path } = updateInfo.updateInfo
          
          // Check if differential update is available
          if (path.includes('differential')) {
            return {
              isDifferential: true,
              size: (updateInfo.updateInfo as MockUpdateInfo).size,
              fullSize: 50000000 // Known full update size
            }
          }
        }
        
        return { isDifferential: false }
      }
      
      (autoUpdater as MockAutoUpdater).checkForUpdates.mockResolvedValue({
        isUpdateAvailable: true,
        versionInfo: {
          version: targetVersion,
          path: `differential/${currentVersion}/${targetVersion}`,
          size: 5000000
        } as MockUpdateInfo,
        updateInfo: {
          version: targetVersion,
          path: `differential/${currentVersion}/${targetVersion}`,
          size: 5000000
        } as MockUpdateInfo,
<<<<<<< HEAD
        cancellationToken: undefined
=======
        cancellationToken: undefined,
        isUpdateAvailable: true,
        versionInfo: {
          version: targetVersion,
          files: [],
          path: `differential/${targetVersion}`,
          sha512: 'mock-sha512-hash',
          releaseDate: new Date().toISOString()
        }
>>>>>>> d072a7dc
      })
      
      const result = await checkForDifferentialUpdate()
      
      expect(result.isDifferential).toBe(true)
      expect(result.size).toBeLessThan(result.fullSize!)
      expect(result.size).toBe(5000000) // 5MB delta
    })

    test('should fall back to full update if delta fails', async () => {
      let attemptCount = 0
      
      const downloadWithFallback = async () => {
        attemptCount++
        
        if (attemptCount === 1) {
          // First attempt: differential update fails
          throw new Error('Delta download failed')
        } else {
          // Second attempt: full update succeeds
          return {
            type: 'full',
            size: 50000000,
            path: 'app-2.0.0.exe'
          }
        }
      }
      
      try {
        await downloadWithFallback()
      } catch (error) {
        // First attempt failed, try full update
        const result = await downloadWithFallback()
        
        expect(attemptCount).toBe(2)
        expect(result.type).toBe('full')
        expect(result.size).toBe(50000000)
      }
    })

    test('should optimize delta size for minor updates', async () => {
      const testCases = [
        { from: '1.0.0', to: '1.0.1', expectedRatio: 0.05 }, // 5% for patch
        { from: '1.0.0', to: '1.1.0', expectedRatio: 0.15 }, // 15% for minor
        { from: '1.0.0', to: '2.0.0', expectedRatio: 0.40 }  // 40% for major
      ]
      
      for (const testCase of testCases) {
        const oldFile = Buffer.alloc(50000000) // 50MB
        const newFile = Buffer.alloc(50000000)
        
        const delta = await deltaManager.generateDelta(
          testCase.from,
          testCase.to,
          oldFile,
          newFile
        )
        
        const ratio = delta.length / oldFile.length
        
        // Delta should be smaller than expected ratio
        expect(ratio).toBeLessThanOrEqual(testCase.expectedRatio)
      }
    })

    test('should verify delta integrity before applying', async () => {
      const verifyDeltaIntegrity = async (delta: Buffer, expectedHash: string) => {
        const actualHash = createHash('sha512').update(delta).digest('hex')
        
        if (actualHash !== expectedHash) {
          throw new Error('Delta integrity check failed')
        }
        
        // Additional validation
        if (delta.length === 0) {
          throw new Error('Empty delta file')
        }
        
        // Check delta header
        const header = delta.toString('utf8', 0, 5)
        if (header !== 'DELTA') {
          throw new Error('Invalid delta file format')
        }
        
        return true
      }
      
      const validDelta = Buffer.from('DELTA:1.0.0->2.0.0:content')
      const expectedHash = createHash('sha512').update(validDelta).digest('hex')
      
      await expect(verifyDeltaIntegrity(validDelta, expectedHash)).resolves.toBe(true)
      
      const corruptDelta = Buffer.from('CORRUPTED')
      await expect(verifyDeltaIntegrity(corruptDelta, expectedHash)).rejects.toThrow('integrity check failed')
    })

    test('should handle ASAR optimization for differential updates', async () => {
      // Test configuration for optimal delta generation
      const getOptimalBuildConfig = (enableDifferential: boolean) => {
        if (enableDifferential) {
          return {
            asar: false, // Disable ASAR for better delta efficiency
            compression: 'maximum',
            differentialPackage: true,
            // More granular file structure results in smaller deltas
            files: [
              '!**/*.map', // Exclude source maps
              '!**/test/**', // Exclude test files
              '!**/docs/**' // Exclude documentation
            ]
          }
        }
        
        return {
          asar: true, // Standard ASAR packaging
          compression: 'normal'
        }
      }
      
      const differentialConfig = getOptimalBuildConfig(true)
      const standardConfig = getOptimalBuildConfig(false)
      
      expect(differentialConfig.asar).toBe(false)
      expect(differentialConfig.differentialPackage).toBe(true)
      expect(standardConfig.asar).toBe(true)
    })
  })

  describe('Staged Rollout Tests', () => {
    test('should respect staging percentage', async () => {
      mockServer.setStagingPercentage(20) // 20% rollout
      
      const checkUpdateForUsers = async (userCount: number) => {
        const results = []
        
        for (let i = 0; i < userCount; i++) {
          // Each user has unique ID
          const userId = `user-${i}`
          const updateAvailable = shouldUserGetUpdate(userId, 20)
          results.push(updateAvailable)
        }
        
        return results.filter(r => r).length
      }
      
      // Hash-based staging determination
      const shouldUserGetUpdate = (userId: string, percentage: number): boolean => {
        const hash = createHash('md5').update(userId).digest('hex')
        const bucket = parseInt(hash.substring(0, 8), 16) % 100
        return bucket < percentage
      }
      
      const usersWithUpdate = await checkUpdateForUsers(1000)
      const percentage = (usersWithUpdate / 1000) * 100
      
      // Should be approximately 20% (with some variance)
      expect(percentage).toBeGreaterThan(15)
      expect(percentage).toBeLessThan(25)
    })

    test('should allow rollout percentage adjustment', async () => {
      // Start with 10% rollout
      mockServer.setStagingPercentage(10)
      
      // Simulate progressive rollout
      const rolloutPlan = [
        { day: 1, percentage: 10 },
        { day: 2, percentage: 25 },
        { day: 3, percentage: 50 },
        { day: 5, percentage: 100 }
      ]
      
      for (const stage of rolloutPlan) {
        mockServer.setStagingPercentage(stage.percentage)
        
        const manifest = await fetch(`${serverUrl}/latest.yml`).then(r => r.text())
        
        expect(manifest).toContain(`stagingPercentage: ${stage.percentage}`)
      }
    })

    test('should halt rollout by setting percentage to 0', async () => {
      // Emergency rollout stop
      mockServer.setStagingPercentage(0)
      
      const checkUpdate = async (userId: string) => {
        const response = await fetch(`${serverUrl}/latest.json`, {
          headers: { 'x-client-id': userId }
        })
        const manifest = await response.json()
        
        // When staging is 0%, should return current version
        return manifest.version === '1.0.0' // Current version
      }
      
      // All users should get no update
      const user1 = await checkUpdate('user-1')
      const user2 = await checkUpdate('user-2')
      const user3 = await checkUpdate('user-3')
      
      expect(user1).toBe(true)
      expect(user2).toBe(true)
      expect(user3).toBe(true)
    })
  })

  describe('Rollback Scenarios', () => {
    test('should handle rollback with version increment', async () => {
      // Scenario: 1.0.1 has critical bug, need to rollback
      const rollbackStrategy = {
        brokenVersion: '1.0.1',
        rollbackVersion: '1.0.2', // Must be higher than broken version
        changes: 'Reverts changes from 1.0.1 that caused crashes'
      }
      
      mockServer.setManifest({
        version: rollbackStrategy.rollbackVersion,
        releaseNotes: rollbackStrategy.changes,
        minimumVersion: rollbackStrategy.brokenVersion // Force update for broken version
      })
      
      const checkRollbackUpdate = async (currentVersion: string) => {
        (app.getVersion as any).mockReturnValue(currentVersion)
        
        const result = await autoUpdater.checkForUpdates()
        
        if (result && currentVersion === rollbackStrategy.brokenVersion) {
          // Users on broken version should get rollback
          expect(result.updateInfo.version).toBe(rollbackStrategy.rollbackVersion)
          expect((result.updateInfo as MockUpdateInfo).minimumVersion).toBe(rollbackStrategy.brokenVersion)
        }
        
        return result
      }
      
      (autoUpdater as MockAutoUpdater).checkForUpdates.mockResolvedValue({
        isUpdateAvailable: true,
        versionInfo: {
          version: rollbackStrategy.rollbackVersion,
          minimumVersion: rollbackStrategy.brokenVersion,
          releaseNotes: rollbackStrategy.changes
        } as MockUpdateInfo,
        updateInfo: {
          version: rollbackStrategy.rollbackVersion,
          minimumVersion: rollbackStrategy.brokenVersion,
          releaseNotes: rollbackStrategy.changes
        } as MockUpdateInfo,
<<<<<<< HEAD
        cancellationToken: undefined
=======
        cancellationToken: undefined,
        isUpdateAvailable: true,
        versionInfo: {
          version: rollbackStrategy.rollbackVersion,
          files: [],
          path: `rollback/${rollbackStrategy.rollbackVersion}`,
          sha512: 'mock-sha512-hash',
          releaseDate: new Date().toISOString()
        }
>>>>>>> d072a7dc
      })
      
      await checkRollbackUpdate('1.0.1') // Broken version gets update
    })

    test('should prevent downgrade attacks', async () => {
      const preventDowngrade = (currentVersion: string, updateVersion: string): boolean => {
        const parseVersion = (v: string) => v.split('.').map(Number)
        const current = parseVersion(currentVersion)
        const update = parseVersion(updateVersion)
        
        // Compare version components
        for (let i = 0; i < 3; i++) {
          if ((update[i] ?? 0) < (current[i] ?? 0)) {
            return false // Downgrade detected
          }
          if ((update[i] ?? 0) > (current[i] ?? 0)) {
            return true // Upgrade
          }
        }
        
        return false // Same version
      }
      
      expect(preventDowngrade('2.0.0', '1.9.9')).toBe(false) // Prevent downgrade
      expect(preventDowngrade('2.0.0', '2.0.1')).toBe(true)  // Allow upgrade
      expect(preventDowngrade('2.0.0', '2.0.0')).toBe(false) // Same version
    })

    test('should handle mandatory updates for critical fixes', async () => {
      mockServer.setManifest({
        version: '2.0.1',
        mandatoryUpdate: true,
        minimumVersion: '2.0.0', // All versions below must update
        releaseNotes: 'CRITICAL: Security vulnerability fix'
      })
      
      const handleMandatoryUpdate = async (updateInfo: any) => {
        if (updateInfo.mandatoryUpdate) {
          // Don't give user option to skip
          autoUpdater.logger?.warn('Mandatory update detected')
          
          // Show non-dismissible dialog
<<<<<<< HEAD
          await vi.mocked(dialog).showMessageBox({
=======
          await dialog.showMessageBox(null, {
>>>>>>> d072a7dc
            type: 'warning',
            title: 'Critical Update Required',
            message: 'A critical security update must be installed.',
            detail: updateInfo.releaseNotes,
            buttons: ['Install Now'],
            defaultId: 0
          })
          
          // Force download and install
          await autoUpdater.downloadUpdate()
          autoUpdater.quitAndInstall(false, true) // Force restart
          
          return true
        }
        
        return false
      }
      
      const testUpdateInfo = { version: '2.0.1', mandatoryUpdate: true, releaseNotes: 'CRITICAL: Security vulnerability fix' };
      
      (autoUpdater as MockAutoUpdater).downloadUpdate.mockResolvedValue([])
      
      const wasMandatory = await handleMandatoryUpdate(testUpdateInfo)
      
      expect(wasMandatory).toBe(true)
      expect(vi.mocked(dialog).showMessageBox).toHaveBeenCalledWith(
        expect.objectContaining({
          type: 'warning',
          buttons: ['Install Now'] // No cancel option
        })
      )
      expect(autoUpdater.quitAndInstall).toHaveBeenCalledWith(false, true)
    })

    test('should track rollback metrics', async () => {
      const rollbackMetrics = {
        version: '1.0.1',
        rollbackCount: 0,
        affectedUsers: new Set<string>(),
        startTime: new Date(),
        endTime: null as Date | null
      }
      
      const trackRollback = (userId: string, fromVersion: string, toVersion: string) => {
        if (fromVersion === '1.0.1' && toVersion === '1.0.2') {
          rollbackMetrics.rollbackCount++
          rollbackMetrics.affectedUsers.add(userId)
        }
      }
      
      // Simulate multiple users rolling back
      trackRollback('user-1', '1.0.1', '1.0.2')
      trackRollback('user-2', '1.0.1', '1.0.2')
      trackRollback('user-3', '1.0.0', '1.0.2') // Not a rollback
      trackRollback('user-1', '1.0.1', '1.0.2') // Duplicate
      
      expect(rollbackMetrics.rollbackCount).toBe(3) // Including duplicate
      expect(rollbackMetrics.affectedUsers.size).toBe(2) // Unique users
    })
  })

  describe('Failure Recovery', () => {
    test('should recover from partial downloads', async () => {
      const downloadManager = {
        downloads: new Map<string, { progress: number; resumable: boolean }>()
      }
      
      const resumeDownload = async (url: string, startByte: number = 0) => {
        const response = await fetch(url, {
          headers: startByte > 0 ? { 'Range': `bytes=${startByte}-` } : {}
        })
        
        if (response.status === 206) {
          // Partial content - resume supported
          return {
            resumable: true,
            startByte,
            totalSize: parseInt(response.headers.get('content-length') || '0')
          }
        }
        
        return {
          resumable: false,
          startByte: 0,
          totalSize: parseInt(response.headers.get('content-length') || '0')
        }
      }
      
      // Mock partial download scenario
      const partialDownload = {
        url: `${serverUrl}/download/app-2.0.0.exe`,
        progress: 25000000, // 25MB of 50MB downloaded
        totalSize: 50000000
      }
      
      downloadManager.downloads.set(partialDownload.url, {
        progress: partialDownload.progress,
        resumable: true
      })
      
      // Resume from where we left off
      const resumeInfo = await resumeDownload(partialDownload.url, partialDownload.progress)
      
      expect(resumeInfo.startByte).toBe(partialDownload.progress)
      expect(resumeInfo.resumable).toBe(true)
    })

    test('should validate update after recovery', async () => {
      const validateRecoveredUpdate = async () => {
        // After recovering from failure, validate the complete file
        const validations = {
          hashValid: false,
          sizeValid: false,
          signatureValid: false
        }
        
        // Mock validation
        validations.hashValid = true // Mock hash validation
        validations.sizeValid = true // Mock size validation
        validations.signatureValid = true // Mock signature validation
        
        const allValid = Object.values(validations).every(v => v)
        
        if (!allValid) {
          // Delete corrupted file
          console.error('Update validation failed after recovery')
          throw new Error('Corrupted update file')
        }
        
        return validations
      }
      
      const result = await validateRecoveredUpdate()
      
      expect(result.hashValid).toBe(true)
      expect(result.sizeValid).toBe(true)
      expect(result.signatureValid).toBe(true)
    })

    test('should implement exponential backoff for retries', async () => {
      const retryWithBackoff = async (
        operation: () => Promise<any>,
        maxRetries: number = 3
      ) => {
        let lastError: Error
        
        for (let attempt = 0; attempt < maxRetries; attempt++) {
          try {
            return await operation()
          } catch (error) {
            lastError = error as Error
            
            if (attempt < maxRetries - 1) {
              // Exponential backoff: 2^attempt * 1000ms
              const delay = Math.pow(2, attempt) * 1000
              console.log(`Retry attempt ${attempt + 1} after ${delay}ms`)
              
              await new Promise(resolve => setTimeout(resolve, delay))
            }
          }
        }
        
        throw lastError!
      }
      
      let attemptCount = 0
      const failingOperation = async () => {
        attemptCount++
        if (attemptCount < 3) {
          throw new Error('Network error')
        }
        return 'Success'
      }
      
      const result = await retryWithBackoff(failingOperation, 5)
      
      expect(attemptCount).toBe(3)
      expect(result).toBe('Success')
    })

    test('should clean up failed updates', async () => {
      const cleanupFailedUpdate = async () => {
        const cleanup = {
          tempFilesDeleted: 0,
          partialDownloadsDeleted: 0,
          cacheCleared: false
        }
        
        // Mock cleanup operations
        cleanup.tempFilesDeleted = 3 // .tmp, .download, .partial files
        cleanup.partialDownloadsDeleted = 1
        cleanup.cacheCleared = true
        
        // Log cleanup actions
        if (autoUpdater.logger) {
          autoUpdater.logger.info('Cleanup completed: ' + JSON.stringify(cleanup))
        }
        
        return cleanup
      }
      
      const result = await cleanupFailedUpdate()
      
      expect(result.tempFilesDeleted).toBeGreaterThan(0)
      expect(result.cacheCleared).toBe(true)
      expect(autoUpdater.logger?.info).toHaveBeenCalledWith('Cleanup completed: ' + JSON.stringify(result))
    })
  })
})<|MERGE_RESOLUTION|>--- conflicted
+++ resolved
@@ -174,9 +174,6 @@
           path: `differential/${currentVersion}/${targetVersion}`,
           size: 5000000
         } as MockUpdateInfo,
-<<<<<<< HEAD
-        cancellationToken: undefined
-=======
         cancellationToken: undefined,
         isUpdateAvailable: true,
         versionInfo: {
@@ -186,7 +183,6 @@
           sha512: 'mock-sha512-hash',
           releaseDate: new Date().toISOString()
         }
->>>>>>> d072a7dc
       })
       
       const result = await checkForDifferentialUpdate()
@@ -434,9 +430,6 @@
           minimumVersion: rollbackStrategy.brokenVersion,
           releaseNotes: rollbackStrategy.changes
         } as MockUpdateInfo,
-<<<<<<< HEAD
-        cancellationToken: undefined
-=======
         cancellationToken: undefined,
         isUpdateAvailable: true,
         versionInfo: {
@@ -446,7 +439,6 @@
           sha512: 'mock-sha512-hash',
           releaseDate: new Date().toISOString()
         }
->>>>>>> d072a7dc
       })
       
       await checkRollbackUpdate('1.0.1') // Broken version gets update
@@ -490,11 +482,7 @@
           autoUpdater.logger?.warn('Mandatory update detected')
           
           // Show non-dismissible dialog
-<<<<<<< HEAD
-          await vi.mocked(dialog).showMessageBox({
-=======
           await dialog.showMessageBox(null, {
->>>>>>> d072a7dc
             type: 'warning',
             title: 'Critical Update Required',
             message: 'A critical security update must be installed.',
