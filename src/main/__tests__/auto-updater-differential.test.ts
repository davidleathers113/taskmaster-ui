--- conflicted
+++ resolved
@@ -174,15 +174,8 @@
           path: `differential/${currentVersion}/${targetVersion}`,
           size: 5000000
         } as MockUpdateInfo,
-<<<<<<< HEAD
-        cancellationToken: undefined,
-          isUpdateAvailable: true,
-          versionInfo: { version: "2.0.0" }
-    })
-=======
         cancellationToken: undefined
       })
->>>>>>> 9107f98a
       
       const result = await checkForDifferentialUpdate()
       
@@ -429,15 +422,8 @@
           minimumVersion: rollbackStrategy.brokenVersion,
           releaseNotes: rollbackStrategy.changes
         } as MockUpdateInfo,
-<<<<<<< HEAD
-        cancellationToken: undefined,
-          isUpdateAvailable: true,
-          versionInfo: { version: "2.0.0" }
-    })
-=======
         cancellationToken: undefined
       })
->>>>>>> 9107f98a
       
       await checkRollbackUpdate('1.0.1') // Broken version gets update
     })
