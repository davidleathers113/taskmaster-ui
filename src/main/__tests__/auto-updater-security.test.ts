--- conflicted
+++ resolved
@@ -25,59 +25,7 @@
 import { session } from 'electron'
 import { MockUpdateServer } from '../../../tests/mocks/mock-update-server'
 import { createHash } from 'crypto'
-<<<<<<< HEAD
-=======
-// import type { MockAutoUpdater } from './mock-types' // Currently unused
->>>>>>> d072a7dc
-
-
-// Mock security utilities
-const mockSecurityUtils = {
-  verifySignature: vi.fn(),
-  validateCertificate: vi.fn(),
-  checkCertificatePinning: vi.fn(),
-  validateUpdateIntegrity: vi.fn()
-}
-
-// Mock electron modules with security focus
-vi.mock('electron', () => ({
-  app: {
-    isPackaged: true,
-    getVersion: vi.fn().mockReturnValue('1.0.0'),
-    getPath: vi.fn().mockImplementation((name) => `/mock/path/${name}`)
-  },
-  net: {
-    request: vi.fn()
-  },
-  session: {
-    defaultSession: {
-      setCertificateVerifyProc: vi.fn()
-    }
-  }
-}))
-
-vi.mock('electron-updater', () => ({
-  autoUpdater: {
-    checkForUpdates: vi.fn(),
-    downloadUpdate: vi.fn(),
-    setFeedURL: vi.fn(),
-    getFeedURL: vi.fn(),
-    on: vi.fn(),
-    logger: {
-      info: vi.fn(),
-      warn: vi.fn(),
-      error: vi.fn()
-    }
-  }
-}))
-
-describe('Auto-Updater Security Tests', () => {
-  let mockServer: MockUpdateServer
-<<<<<<< HEAD
-  let __serverUrl: string
-=======
   // let serverUrl: string // Currently unused
->>>>>>> d072a7dc
 
   beforeAll(async () => {
     mockServer = new MockUpdateServer({
@@ -85,11 +33,7 @@
       useHttps: true,
       enableLogging: false
     })
-<<<<<<< HEAD
-    __serverUrl = await mockServer.start()
-=======
     await mockServer.start() // serverUrl not used
->>>>>>> d072a7dc
   })
 
   afterAll(async () => {
