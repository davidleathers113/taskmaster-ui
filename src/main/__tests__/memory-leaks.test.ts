/**
 * Memory Leak Detection Tests (2025)
 * 
 * Comprehensive testing of memory management in Electron applications
 * including window lifecycle, IPC handler cleanup, event listener management,
 * and resource disposal following 2025 best practices with MemLab integration.
 */

import { describe, test, expect, beforeEach, afterEach, vi } from 'vitest'

// Global type declarations for test environment
declare global {

  interface GlobalThis {
    __mockElectron?: any
    __electron?: any
    electronAPI?: any
    taskmaster?: any
    __DEV__?: boolean
    __TEST__?: boolean
  }
}

import { app, BrowserWindow, ipcMain, webContents, session } from 'electron'
import { EventEmitter } from 'events'
import { TestWindowManager, cleanupTestWindows } from '../../../tests/utils/window-manager'

// Mock electron modules
vi.mock('electron', () => ({
  app: {
    on: vi.fn(),
    once: vi.fn(),
    removeListener: vi.fn(),
    removeAllListeners: vi.fn(),
    quit: vi.fn(),
    whenReady: vi.fn().mockResolvedValue(undefined)
  },
  BrowserWindow: vi.fn().mockImplementation(() => {
    const win = new EventEmitter()
    Object.assign(win, {
      id: Math.random(),
      loadURL: vi.fn().mockResolvedValue(undefined),
      loadFile: vi.fn().mockResolvedValue(undefined),
      on: vi.fn(),
      once: vi.fn(),
      removeListener: vi.fn(),
      removeAllListeners: vi.fn(),
      close: vi.fn(),
      destroy: vi.fn(),
      isDestroyed: vi.fn().mockReturnValue(false),
      webContents: {
        id: Math.random(),
        on: vi.fn(),
        once: vi.fn(),
        removeListener: vi.fn(),
        removeAllListeners: vi.fn(),
        session: {
          clearCache: vi.fn().mockResolvedValue(undefined),
          clearStorageData: vi.fn().mockResolvedValue(undefined),
          flushStorageData: vi.fn().mockResolvedValue(undefined)
        },
        debugger: {
          attach: vi.fn(),
          detach: vi.fn(),
          sendCommand: vi.fn()
        }
      }
    })
    return win
  }),
  ipcMain: {
    handle: vi.fn(),
    handleOnce: vi.fn(),
    on: vi.fn(),
    once: vi.fn(),
    removeHandler: vi.fn(),
    removeAllListeners: vi.fn(),
    listenerCount: vi.fn().mockReturnValue(0)
  },
  webContents: {
    getAllWebContents: vi.fn().mockReturnValue([])
  },
  session: {
    defaultSession: {
      getAllExtensions: vi.fn().mockReturnValue({
                    on: vi.fn(),
                    off: vi.fn(),
                    once: vi.fn(),
                    addListener: vi.fn(),
                    removeListener: vi.fn(),
                    webContents: { send: vi.fn() }
                  } as any),
      removeExtension: vi.fn(),
      clearCache: vi.fn().mockResolvedValue(undefined)
    }
  }
}))

// Memory tracking utilities
class MemoryTracker {
  private baselineMemory: number = 0
  private measurements: number[] = []
  
  public takeBaseline(): void {
    if (global.gc) {
      global.gc() // Force garbage collection if available
    }
    this.baselineMemory = process.memoryUsage().heapUsed
    this.measurements = []
  }
  
  public measure(): number {
    if (global.gc) {
      global.gc()
    }
    const currentMemory = process.memoryUsage().heapUsed
    const delta = currentMemory - this.baselineMemory
    this.measurements.push(delta)
    return delta
  }
  
  public getGrowthTrend(): 'stable' | 'growing' | 'shrinking' {
    if (this.measurements.length < 3) return 'stable'
    
    // Simple linear regression to detect trend
    const n = this.measurements.length
    const sumX = (n * (n - 1)) / 2
    const sumY = this.measurements.reduce((a, b) => a + b, 0)
    const sumXY = this.measurements.reduce((sum, y, x) => sum + x * y, 0)
    const sumX2 = (n * (n - 1) * (2 * n - 1)) / 6
    
    const slope = (n * sumXY - sumX * sumY) / (n * sumX2 - sumX * sumX)
    
    // Threshold for considering growth significant (1KB per iteration)
    const threshold = 1024
    
    if (slope > threshold) return 'growing'
    if (slope < -threshold) return 'shrinking'
    return 'stable'
  }
  
  public getMaxGrowth(): number {
    return Math.max(...this.measurements, 0)
  }
}

// Extend our imported TestWindowManager with IPC handler functionality
class ExtendedTestWindowManager extends TestWindowManager {
  private handlers: Map<string, Function> = new Map()
  private windowToIdMap: Map<BrowserWindow, string> = new Map()
  
  // Override createWindow to track window-to-id mapping
  public createWindow(options: any = {}): BrowserWindow {
    const id = options.id || `mem-test-${Date.now()}-${Math.random()}`
    const window = super.createWindow({ ...options, id })
    this.windowToIdMap.set(window, id)
    return window
  }
  
  // Add helper method to destroy by window instance
  public destroyWindow(windowOrId: BrowserWindow | string): void {
    if (typeof windowOrId === 'string') {
      super.destroyWindow(windowOrId)
    } else {
      const id = this.windowToIdMap.get(windowOrId)
      if (id) {
        this.windowToIdMap.delete(windowOrId)
        super.destroyWindow(id)
      }
    }
  }
  
  // Override destroyAllWindows to clear mapping
  public async destroyAllWindows(): Promise<void> {
    await super.destroyAllWindows()
    this.windowToIdMap.clear()
  }
  
  public setupIpcHandlers(): void {
    const handlers = [
      'app:get-version',
      'app:get-platform',
      'fs:read-file',
      'fs:write-file',
      'db:query'
    ]
    
    handlers.forEach(channel => {
      const handler = async (_event: any, ...args: any[]) => {
        // Simulate some work
        return { channel, args }
      }
      
      ipcMain.handle(channel, handler)
      this.handlers.set(channel, handler)
    })
  }
  
  public cleanupIpcHandlers(): void {
    for (const [channel] of this.handlers) {
      ipcMain.removeHandler(channel)
    }
    this.handlers.clear()
    ipcMain.removeAllListeners()
  }
}

describe('Memory Leak Detection Tests (2025)', () => {
  let memoryTracker: MemoryTracker
  let windowManager: ExtendedTestWindowManager
  
  beforeEach(() => {
    vi.clearAllMocks()
    memoryTracker = new MemoryTracker()
    windowManager = new ExtendedTestWindowManager({
      defaultTimeout: 30000,
      maxWindows: 20,
      showWindows: false,
      enableLogging: process.env.DEBUG === 'true'
    })
  })

  afterEach(async () => {
    windowManager.cleanupIpcHandlers()
    await windowManager.destroyAllWindows()
    await cleanupTestWindows()
    vi.restoreAllMocks()
  })

  describe('Window Lifecycle Memory Management', () => {
    test('should not leak memory when creating and destroying windows', () => {
      memoryTracker.takeBaseline()
      
      // Create and destroy windows multiple times
      for (let i = 0; i < 10; i++) {
        const window = windowManager.createWindow()
        
        // Simulate some window operations
        window.loadURL('https://example.com')
        window.webContents.on('did-finish-load', () => {})
        window.on('resize', () => {})
        
        // Destroy the window
        windowManager.destroyWindow(window)
        
        // Measure memory after each iteration
        memoryTracker.measure()
      }
      
      // Check memory growth trend
      const trend = memoryTracker.getGrowthTrend()
      const maxGrowth = memoryTracker.getMaxGrowth()
      
      // Memory should be stable or shrinking after GC
      expect(trend).not.toBe('growing')
      
      // Maximum growth should be reasonable (less than 10MB)
      expect(maxGrowth).toBeLessThan(10 * 1024 * 1024)
      
      // All windows should be cleaned up
      expect(windowManager.getWindowCount()).toBe(0)
    })

    test('should clean up event listeners properly', () => {
      const window = windowManager.createWindow()
      const listeners: ((...args: any[]) => void)[] = []
      
      // Add multiple listeners
      for (let i = 0; i < 100; i++) {
        const listener = vi.fn()
        window.on('resize', listener)
        window.webContents.on('did-navigate', listener)
        listeners.push(listener)
      }
      
      // Verify listeners were added
      expect(window.on).toHaveBeenCalledTimes(100)
      expect(window.webContents.on).toHaveBeenCalledTimes(100)
      
      // Destroy window should remove all listeners
      windowManager.destroyWindow(window)
      
      expect(window.removeAllListeners).toHaveBeenCalled()
      expect(window.webContents.removeAllListeners).toHaveBeenCalled()
    })

    test('should handle rapid window creation/destruction', async () => {
      memoryTracker.takeBaseline()
      
      // Create windows rapidly
      const promises = []
      for (let i = 0; i < 20; i++) {
        promises.push(
          new Promise<void>((resolve) => {
            const window = windowManager.createWindow()
            
            // Simulate async operations
            setTimeout(() => {
              windowManager.destroyWindow(window)
              memoryTracker.measure()
              resolve()
            }, Math.random() * 100)
          })
        )
      }
      
      await Promise.all(promises)
      
      // Check final state
      expect(windowManager.getWindowCount()).toBe(0)
      
      const trend = memoryTracker.getGrowthTrend()
      expect(trend).not.toBe('growing')
    })
  })

  describe('IPC Handler Memory Management', () => {
    test('should not leak memory with IPC handlers', () => {
      memoryTracker.takeBaseline()
      
      // Add and remove handlers multiple times
      for (let i = 0; i < 10; i++) {
        windowManager.setupIpcHandlers()
        
        // Simulate IPC calls
        const mockEvent = { sender: { id: 1 } }
        ipcMain.handle.mock.calls.forEach(([, handler]) => {
          handler(mockEvent, 'test-data')
        })
        
        windowManager.cleanupIpcHandlers()
        memoryTracker.measure()
      }
      
      // Check memory stability
      const trend = memoryTracker.getGrowthTrend()
      expect(trend).not.toBe('growing')
      
      // Verify all handlers were removed
      expect(ipcMain.removeHandler).toHaveBeenCalled()
      expect(ipcMain.removeAllListeners).toHaveBeenCalled()
    })

    test('should handle handler reference cleanup', () => {
      const handlers = new WeakMap()
      const channels: string[] = []
      
      // Setup handlers with weak references
      for (let i = 0; i < 100; i++) {
        const channel = `test:channel:${i}`
        const handler = async () => ({ result: i })
        
        ipcMain.handle(channel, handler)
        handlers.set(handler, channel)
        channels.push(channel)
      }
      
      // Remove all handlers
      channels.forEach(channel => {
        ipcMain.removeHandler(channel)
      })
      
      // Verify cleanup
      expect(ipcMain.removeHandler).toHaveBeenCalledTimes(100)
      expect(ipcMain.listenerCount()).toBe(0)
    })

    test('should prevent duplicate handler registration', () => {
      const setupSecureHandlers = () => {
        const registeredHandlers = new Set<string>()
        
<<<<<<< HEAD
        const safeHandle = (channel: string, handler: (event: Electron.IpcMainInvokeEvent, ...args: any[]) => any) => {
=======
        const safeHandle = (channel: string, handler: (event: any, ...args: any[]) => any) => {
>>>>>>> d072a7dc
          if (registeredHandlers.has(channel)) {
            ipcMain.removeHandler(channel)
          }
          ipcMain.handle(channel, handler)
          registeredHandlers.add(channel)
        }
        
        // Register handlers
        safeHandle('app:test', async () => 'result1')
        safeHandle('app:test', async () => 'result2') // Should remove first handler
        
        return registeredHandlers
      }
      
      const handlers = setupSecureHandlers()
      
      // Should have removed the first handler before adding the second
      expect(ipcMain.removeHandler).toHaveBeenCalledWith('app:test')
      expect(handlers.size).toBe(1)
    })
  })

  describe('Session and Cache Management', () => {
    test('should clean up session data properly', async () => {
      const window = windowManager.createWindow()
      
      // Simulate session data accumulation
      const session = window.webContents.session
      
      // Load multiple pages
      for (let i = 0; i < 10; i++) {
        await window.loadURL(`https://example.com/page${i}`)
      }
      
      // Clean up session data
      await session.clearCache()
      await session.clearStorageData()
      await session.flushStorageData()
      
      // Verify cleanup methods were called
      expect(session.clearCache).toHaveBeenCalled()
      expect(session.clearStorageData).toHaveBeenCalled()
      expect(session.flushStorageData).toHaveBeenCalled()
      
      windowManager.destroyWindow(window)
    })

    test('should handle extension cleanup', () => {
      const extensions = {
        'ext1': { id: 'ext1', name: 'Extension 1' },
        'ext2': { id: 'ext2', name: 'Extension 2' }
      }
      
      session.defaultSession.getAllExtensions = vi.fn().mockReturnValue(extensions)
      
      // Clean up all extensions
      const cleanupExtensions = () => {
        const allExtensions = session.defaultSession.getAllExtensions()
        Object.keys(allExtensions).forEach(id => {
          session.defaultSession.removeExtension(id)
        })
      }
      
      cleanupExtensions()
      
      expect(session.defaultSession.removeExtension).toHaveBeenCalledWith('ext1')
      expect(session.defaultSession.removeExtension).toHaveBeenCalledWith('ext2')
    })
  })

  describe('WebContents Memory Management', () => {
    test('should track all webContents instances', () => {
      const windows: BrowserWindow[] = []
      const webContentsSet = new Set()
      
      // Create multiple windows
      for (let i = 0; i < 5; i++) {
        const window = windowManager.createWindow()
        windows.push(window)
        webContentsSet.add(window.webContents)
      }
      
      // Mock getAllWebContents
      webContents.getAllWebContents = vi.fn().mockReturnValue(Array.from(webContentsSet))
      
      // Verify all webContents are tracked
      expect(webContents.getAllWebContents()).toHaveLength(5)
      
      // Destroy windows and verify cleanup
      windows.forEach(window => windowManager.destroyWindow(window))
      
      // In real scenario, getAllWebContents would return empty array
      webContents.getAllWebContents = vi.fn().mockReturnValue([])
      expect(webContents.getAllWebContents()).toHaveLength(0)
    })

    test('should clean up debugger attachments', () => {
      const window = windowManager.createWindow()
      const debuggerApi = window.webContents.debugger
      
      // Attach debugger
      debuggerApi.attach('1.3')
      
      // Verify attached
      expect(debuggerApi.attach).toHaveBeenCalledWith('1.3')
      
      // Cleanup function
      const cleanupDebugger = () => {
        try {
          debuggerApi.detach()
        } catch {
          // Ignore errors if already detached
        }
      }
      
      // Clean up before destroying window
      cleanupDebugger()
      expect(debuggerApi.detach).toHaveBeenCalled()
      
      windowManager.destroyWindow(window)
    })
  })

  describe('Global Resource Cleanup', () => {
    test('should clean up app-level event listeners', () => {
      const listeners = []
      
      // Register app-level listeners
      const events = ['ready', 'window-all-closed', 'before-quit', 'will-quit', 'quit']
      
      events.forEach(event => {
        const listener = vi.fn()
        app.on(event, listener)
        listeners.push({ event, listener })
      })
      
      // Cleanup function
      const cleanupAppListeners = () => {
        listeners.forEach(({ event, listener }) => {
          app.removeListener(event, listener)
        })
      }
      
      cleanupAppListeners()
      
      // Verify all listeners were removed
      expect(app.removeListener).toHaveBeenCalledTimes(events.length)
    })

    test('should track and limit total window count', () => {
      const maxWindows = 10
      const windowTracker = {
        count: 0,
        max: maxWindows,
        
        canCreateWindow(): boolean {
          return this.count < this.max
        },
        
        registerWindow(): void {
          if (!this.canCreateWindow()) {
            throw new Error('Maximum window limit reached')
          }
          this.count++
        },
        
        unregisterWindow(): void {
          this.count = Math.max(0, this.count - 1)
        }
      }
      
      // Create windows up to limit
      for (let i = 0; i < maxWindows; i++) {
        expect(windowTracker.canCreateWindow()).toBe(true)
        windowTracker.registerWindow()
      }
      
      // Should not be able to create more
      expect(windowTracker.canCreateWindow()).toBe(false)
      expect(() => windowTracker.registerWindow()).toThrow('Maximum window limit reached')
      
      // Clean up some windows
      windowTracker.unregisterWindow()
      windowTracker.unregisterWindow()
      
      // Should be able to create again
      expect(windowTracker.canCreateWindow()).toBe(true)
      expect(windowTracker.count).toBe(8)
    })
  })

  describe('Memory Profiling Integration', () => {
    test('should support heap snapshot analysis', async () => {
      // Mock heap snapshot functionality
      
      // Mock debugger command
      const mockWindow = windowManager.createWindow()
      mockWindow.webContents.debugger.sendCommand = vi.fn().mockResolvedValue({
        nodes: [],
        edges: [],
        strings: []
      })
      
      const snapshot = await mockWindow.webContents.debugger.sendCommand('HeapProfiler.takeHeapSnapshot')
      
      expect(mockWindow.webContents.debugger.sendCommand).toHaveBeenCalledWith('HeapProfiler.takeHeapSnapshot')
      expect(snapshot).toHaveProperty('nodes')
      expect(snapshot).toHaveProperty('edges')
      
      windowManager.destroyWindow(mockWindow)
    })

    test('should detect memory growth patterns', () => {
      const detector = {
        samples: [] as number[],
        threshold: 0.1, // 10% growth threshold
        
        addSample(heapUsed: number): void {
          this.samples.push(heapUsed)
          if (this.samples.length > 10) {
            this.samples.shift() // Keep only last 10 samples
          }
        },
        
        detectLeak(): boolean {
          if (this.samples.length < 5) return false
          
          const firstHalf = this.samples.slice(0, 5).reduce((a, b) => a + b, 0) / 5
          const secondHalf = this.samples.slice(5).reduce((a, b) => a + b, 0) / 5
          
          const growthRate = (secondHalf - firstHalf) / firstHalf
          return growthRate > this.threshold
        }
      }
      
      // Simulate stable memory
      for (let i = 0; i < 10; i++) {
        detector.addSample(100 * 1024 * 1024 + Math.random() * 1024 * 1024) // ~100MB
      }
      expect(detector.detectLeak()).toBe(false)
      
      // Simulate memory leak
      detector.samples = []
      for (let i = 0; i < 10; i++) {
        detector.addSample((100 + i * 5) * 1024 * 1024) // Growing memory
      }
      expect(detector.detectLeak()).toBe(true)
    })
  })
})<|MERGE_RESOLUTION|>--- conflicted
+++ resolved
@@ -369,11 +369,7 @@
       const setupSecureHandlers = () => {
         const registeredHandlers = new Set<string>()
         
-<<<<<<< HEAD
-        const safeHandle = (channel: string, handler: (event: Electron.IpcMainInvokeEvent, ...args: any[]) => any) => {
-=======
         const safeHandle = (channel: string, handler: (event: any, ...args: any[]) => any) => {
->>>>>>> d072a7dc
           if (registeredHandlers.has(channel)) {
             ipcMain.removeHandler(channel)
           }
