/**
 * Error Boundary Component Tests (2025)
 * 
 * Comprehensive test suite for error boundaries, testing error catching,
 * fallback UI rendering, and recovery mechanisms.
 * 
 * Following 2025 React Testing Library and error boundary best practices.
 */

<<<<<<< HEAD
import { describe, it, expect, beforeEach, vi } from 'vitest';

// Global type declarations for test environment
declare global {
  const vi: typeof import('vitest').vi
  interface GlobalThis {
    __mockElectron?: any
    __electron?: any
    electronAPI?: any
    taskmaster?: any
    __DEV__?: boolean
    __TEST__?: boolean
  }
}

=======
import { describe, it, expect, beforeEach, afterEach, vi } from 'vitest';
>>>>>>> 5c0d7b2d
import { render, screen, fireEvent, waitFor } from '@testing-library/react';
import userEvent from '@testing-library/user-event';
import { ErrorBoundary } from '../ErrorBoundary';
import { testUtils } from '@tests/setup';

// Mock error reporting service
const mockErrorReporting = {
  captureError: vi.fn(),
  addBreadcrumb: vi.fn(),
  setContext: vi.fn(),
};

vi.mock('@/services/ErrorReportingService', () => ({
  ErrorReportingService: {
    getInstance: () => mockErrorReporting,
  },
}));

// Mock console.error to prevent noise in test output
const _originalConsoleError = console.error;
beforeEach(() => {
  console.error = vi.fn();
  vi.clearAllMocks();
});

afterEach(() => {
  console.error = _originalConsoleError;
});

describe('ErrorBoundary', () => {
  let user: ReturnType<typeof userEvent.setup>;

  beforeEach(() => {
    user = userEvent.setup();
  });

  describe('Normal Operation', () => {
    it('should render children when no error occurs', () => {
      const TestComponent = () => <div>Normal content</div>;

      render(
        <ErrorBoundary level="component">
          <TestComponent />
        </ErrorBoundary>
      );

      expect(screen.getByText('Normal content')).toBeInTheDocument();
    });

    it('should not interfere with child component props', () => {
      const TestComponent = ({ message }: { message: string }) => (
        <div>{message}</div>
      );

      render(
        <ErrorBoundary level="component">
          <TestComponent message="Test message" />
        </ErrorBoundary>
      );

      expect(screen.getByText('Test message')).toBeInTheDocument();
    });
  });

  describe('Error Catching', () => {
    it('should catch and display error in child component', () => {
      const ErrorThrowingComponent = testUtils.createErrorThrowingComponent(
        'Test error message'
      );

      render(
        <ErrorBoundary level="component">
          <ErrorThrowingComponent />
        </ErrorBoundary>
      );

      expect(screen.getByText(/something went wrong/i)).toBeInTheDocument();
      expect(screen.getByText(/test error message/i)).toBeInTheDocument();
    });

    it('should display different UI based on error level', () => {
      const ErrorThrowingComponent = testUtils.createErrorThrowingComponent();

      // Component level error
      const { unmount } = render(
        <ErrorBoundary level="component">
          <ErrorThrowingComponent />
        </ErrorBoundary>
      );

      expect(screen.getByText(/component error/i)).toBeInTheDocument();
      
      unmount();

      // Route level error
      render(
        <ErrorBoundary level="route">
          <ErrorThrowingComponent />
        </ErrorBoundary>
      );

      expect(screen.getByText(/page error/i)).toBeInTheDocument();
    });

    it('should catch errors in nested components', () => {
      const DeepErrorComponent = () => {
        throw new Error('Deep nested error');
      };

      const NestedComponent = () => (
        <div>
          <span>Nested content</span>
          <DeepErrorComponent />
        </div>
      );

      render(
        <ErrorBoundary level="component">
          <NestedComponent />
        </ErrorBoundary>
      );

      expect(screen.getByText(/deep nested error/i)).toBeInTheDocument();
    });

    it('should catch async errors when reported manually', async () => {
      const AsyncErrorComponent = () => {
        const handleAsyncError = async () => {
          try {
            await Promise.reject(new Error('Async error'));
          } catch (error) {
            // Manually report async error to boundary
            throw error;
          }
        };

        return (
          <button onClick={handleAsyncError}>
            Trigger async error
          </button>
        );
      };

      render(
        <ErrorBoundary level="component">
          <AsyncErrorComponent />
        </ErrorBoundary>
      );

      const button = screen.getByText('Trigger async error');
      fireEvent.click(button);

      await waitFor(() => {
        expect(screen.getByText(/async error/i)).toBeInTheDocument();
      });
    });
  });

  describe('Error Reporting', () => {
    it('should report errors to error reporting service', () => {
      const ErrorThrowingComponent = testUtils.createErrorThrowingComponent(
        'Reported error'
      );

      render(
        <ErrorBoundary level="component">
          <ErrorThrowingComponent />
        </ErrorBoundary>
      );

      expect(mockErrorReporting.captureError).toHaveBeenCalledWith(
        expect.objectContaining({
          message: 'Reported error'
        }),
        expect.objectContaining({
          level: 'component',
          boundary: 'ErrorBoundary'
        })
      );
    });

    it('should add breadcrumbs for error context', () => {
      const ErrorThrowingComponent = testUtils.createErrorThrowingComponent();

      render(
        <ErrorBoundary level="component" viewType="TestComponent">
          <ErrorThrowingComponent />
        </ErrorBoundary>
      );

      expect(mockErrorReporting.addBreadcrumb).toHaveBeenCalledWith({
        message: 'Error boundary caught error',
        category: 'error',
        level: 'error',
        data: {
          componentName: 'TestComponent',
          errorBoundaryLevel: 'component'
        }
      });
    });

    it('should set error context for better debugging', () => {
      const ErrorThrowingComponent = testUtils.createErrorThrowingComponent();

      render(
        <ErrorBoundary level="route" viewType="PageComponent">
          <ErrorThrowingComponent />
        </ErrorBoundary>
      );

      expect(mockErrorReporting.setContext).toHaveBeenCalledWith('errorBoundary', {
        level: 'page',
        componentName: 'PageComponent',
        timestamp: expect.any(String)
      });
    });
  });

  describe('Recovery Mechanisms', () => {
    it('should show retry button in fallback UI', () => {
      const ErrorThrowingComponent = testUtils.createErrorThrowingComponent();

      render(
        <ErrorBoundary level="component">
          <ErrorThrowingComponent />
        </ErrorBoundary>
      );

      expect(screen.getByText(/try again/i)).toBeInTheDocument();
    });

    it('should attempt recovery when retry button is clicked', async () => {
      let shouldThrow = true;
      const ConditionalErrorComponent = () => {
        if (shouldThrow) {
          throw new Error('Conditional error');
        }
        return <div>Recovery successful</div>;
      };

      render(
        <ErrorBoundary level="component">
          <ConditionalErrorComponent />
        </ErrorBoundary>
      );

      expect(screen.getByText(/conditional error/i)).toBeInTheDocument();

      // Fix the error condition
      shouldThrow = false;

      // Click retry button
      const retryButton = screen.getByText(/try again/i);
      await user.click(retryButton);

      expect(screen.getByText('Recovery successful')).toBeInTheDocument();
    });

    it('should reset error state on successful recovery', async () => {
      let errorCount = 0;
      const RecoveryTestComponent = () => {
        errorCount++;
        if (errorCount === 1) {
          throw new Error('First error');
        }
        return <div>Component recovered</div>;
      };

      render(
        <ErrorBoundary level="component">
          <RecoveryTestComponent />
        </ErrorBoundary>
      );

      expect(screen.getByText(/first error/i)).toBeInTheDocument();

      const retryButton = screen.getByText(/try again/i);
      await user.click(retryButton);

      expect(screen.getByText('Component recovered')).toBeInTheDocument();
      expect(screen.queryByText(/first error/i)).not.toBeInTheDocument();
    });

    it('should provide fallback navigation for page-level errors', () => {
      const ErrorThrowingComponent = testUtils.createErrorThrowingComponent();

      render(
        <ErrorBoundary level="route">
          <ErrorThrowingComponent />
        </ErrorBoundary>
      );

      expect(screen.getByText(/go to dashboard/i)).toBeInTheDocument();
      expect(screen.getByText(/reload application/i)).toBeInTheDocument();
    });
  });

  describe('Development Features', () => {
    it('should show detailed error information in development', () => {
      // Mock development environment
      const originalEnv = process.env.NODE_ENV;
      process.env.NODE_ENV = 'development';

      const ErrorThrowingComponent = testUtils.createErrorThrowingComponent(
        'Development error'
      );

      render(
        <ErrorBoundary level="component" enableStatePreservation={true}>
          <ErrorThrowingComponent />
        </ErrorBoundary>
      );

      expect(screen.getByText(/error details/i)).toBeInTheDocument();
      expect(screen.getByText(/development error/i)).toBeInTheDocument();

      // Restore environment
      process.env.NODE_ENV = originalEnv;
    });

    it('should hide stack traces in production', () => {
      // Mock production environment
      const originalEnv = process.env.NODE_ENV;
      process.env.NODE_ENV = 'production';

      const ErrorThrowingComponent = testUtils.createErrorThrowingComponent();

      render(
        <ErrorBoundary level="component">
          <ErrorThrowingComponent />
        </ErrorBoundary>
      );

      expect(screen.queryByText(/stack trace/i)).not.toBeInTheDocument();

      // Restore environment
      process.env.NODE_ENV = originalEnv;
    });

    it('should provide error boundary information for debugging', () => {
      const ErrorThrowingComponent = testUtils.createErrorThrowingComponent();

      render(
        <ErrorBoundary level="component" viewType="DebugComponent">
          <ErrorThrowingComponent />
        </ErrorBoundary>
      );

      expect(screen.getByText(/debugcomponent/i)).toBeInTheDocument();
      expect(screen.getByText(/component level/i)).toBeInTheDocument();
    });
  });

  describe('Accessibility', () => {
    it('should have proper ARIA labels for error UI', () => {
      const ErrorThrowingComponent = testUtils.createErrorThrowingComponent();

      render(
        <ErrorBoundary level="component">
          <ErrorThrowingComponent />
        </ErrorBoundary>
      );

      const errorAlert = screen.getByRole('alert');
      expect(errorAlert).toBeInTheDocument();
      expect(errorAlert).toHaveAttribute('aria-live', 'assertive');
    });

    it('should be keyboard navigable', async () => {
      const ErrorThrowingComponent = testUtils.createErrorThrowingComponent();

      render(
        <ErrorBoundary level="component">
          <ErrorThrowingComponent />
        </ErrorBoundary>
      );

      const retryButton = screen.getByText(/try again/i);
      
      // Should be focusable
      retryButton.focus();
      expect(retryButton).toHaveFocus();

      // Should activate with Enter key
      await user.keyboard('{Enter}');
      // Test would verify retry functionality here
    });

    it('should announce errors to screen readers', () => {
      const ErrorThrowingComponent = testUtils.createErrorThrowingComponent(
        'Screen reader error'
      );

      render(
        <ErrorBoundary level="component">
          <ErrorThrowingComponent />
        </ErrorBoundary>
      );

      const announcement = screen.getByText(/an error occurred/i);
      expect(announcement).toHaveAttribute('aria-live', 'assertive');
    });
  });

  describe('Performance', () => {
    it('should not impact performance when no errors occur', () => {
      const renderSpy = vi.fn();
      
      const TestComponent = () => {
        renderSpy();
        return <div>No error content</div>;
      };

      render(
        <ErrorBoundary level="component">
          <TestComponent />
        </ErrorBoundary>
      );

      expect(renderSpy).toHaveBeenCalledTimes(1);
    });

    it('should handle multiple errors efficiently', () => {
      const MultiErrorComponent = () => {
        throw new Error('Multiple error test');
      };

      // First error boundary
      render(
        <ErrorBoundary level="component">
          <MultiErrorComponent />
        </ErrorBoundary>
      );

      // Second error boundary  
      render(
        <ErrorBoundary level="component">
          <MultiErrorComponent />
        </ErrorBoundary>
      );

      expect(screen.getAllByText(/multiple error test/i)).toHaveLength(2);
      expect(mockErrorReporting.captureError).toHaveBeenCalledTimes(2);
    });
  });

  describe('Integration with Error Store', () => {
    it('should integrate with global error store', () => {
      const ErrorThrowingComponent = testUtils.createErrorThrowingComponent();

      render(
        <ErrorBoundary level="component" reportToStore={true}>
          <ErrorThrowingComponent />
        </ErrorBoundary>
      );

      // Would verify error was added to global error store
      // This would require mocking the error store
    });

    it('should provide error recovery suggestions', () => {
      const ErrorThrowingComponent = testUtils.createErrorThrowingComponent();

      render(
        <ErrorBoundary level="component">
          <ErrorThrowingComponent />
        </ErrorBoundary>
      );

      expect(screen.getByText(/reload the page/i)).toBeInTheDocument();
      expect(screen.getByText(/contact support/i)).toBeInTheDocument();
    });
  });
});<|MERGE_RESOLUTION|>--- conflicted
+++ resolved
@@ -7,12 +7,10 @@
  * Following 2025 React Testing Library and error boundary best practices.
  */
 
-<<<<<<< HEAD
-import { describe, it, expect, beforeEach, vi } from 'vitest';
+import { describe, it, expect, beforeEach, afterEach, vi } from 'vitest';
 
 // Global type declarations for test environment
 declare global {
-  const vi: typeof import('vitest').vi
   interface GlobalThis {
     __mockElectron?: any
     __electron?: any
@@ -22,10 +20,6 @@
     __TEST__?: boolean
   }
 }
-
-=======
-import { describe, it, expect, beforeEach, afterEach, vi } from 'vitest';
->>>>>>> 5c0d7b2d
 import { render, screen, fireEvent, waitFor } from '@testing-library/react';
 import userEvent from '@testing-library/user-event';
 import { ErrorBoundary } from '../ErrorBoundary';
