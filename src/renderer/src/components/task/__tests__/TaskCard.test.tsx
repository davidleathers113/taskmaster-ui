--- conflicted
+++ resolved
@@ -11,10 +11,7 @@
 
 // Global type declarations for test environment
 declare global {
-<<<<<<< HEAD
-  const vi: typeof import('vitest').vi
-=======
->>>>>>> fa0c66dd
+
   interface GlobalThis {
     __mockElectron?: any
     __electron?: any
