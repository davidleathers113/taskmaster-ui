// eslint.config.js - ESLint Flat Config for TaskMaster UI (2025)
// Electron + TypeScript + React project with multi-process architecture

// Using 2025 best practices with tseslint.config()
import eslint from '@eslint/js';
import tseslint from 'typescript-eslint';
import globals from 'globals';

// Manual React hooks configuration (v4.6.2 requires manual setup)
import reactHooks from 'eslint-plugin-react-hooks';
import reactRefresh from 'eslint-plugin-react-refresh';

export default tseslint.config(
  // Global ignores for build artifacts and dependencies
  {
    ignores: [
      'dist/**',
      'out/**',
      'node_modules/**',
      'coverage/**',
      'test-results/**',
      '**/*.d.ts',
      '.vite/**',
      '.electron-vite/**',
      'dist-packages/**',
      'debug-logs/**',
      'server/dist/**',
      'server/node_modules/**',
<<<<<<< HEAD
      '.backup-duplicates/**',
      'playwright-report/**',
      '**/*.sh', // Shell scripts should not be linted by ESLint
      'src.backup.ts6133/**', // Backup directory should be ignored
      '*.backup/**', // Any backup directories
      '.taskmaster/**', // TaskMaster utility scripts
      '.backup-duplicates/**',
      'playwright-report/**',
=======
      '.taskmaster/**',
>>>>>>> d072a7dc
    ],
  },

  // Base ESLint recommended configuration
  eslint.configs.recommended,

  // TypeScript recommended configuration
  ...tseslint.configs.recommended,
  
  // TypeScript-specific settings for main source files
  {
    files: ['src/**/*.{ts,tsx}'],
    languageOptions: {
      parser: tseslint.parser,
      parserOptions: {
        project: './tsconfig.json',
        ecmaVersion: 'latest',
        sourceType: 'module',
      },
    },
    plugins: {
      '@typescript-eslint': tseslint.plugin,
    },
    rules: {
      // Migrated TypeScript rules from .eslintrc.cjs
      '@typescript-eslint/no-explicit-any': 'warn',
      // '@typescript-eslint/ban-types': deprecated in newer versions 
      '@typescript-eslint/no-unused-vars': 'warn',
      '@typescript-eslint/ban-ts-comment': 'warn',
      // Core ESLint rules handled by TypeScript
      'no-undef': 'off', // TypeScript handles this
      'no-unused-vars': 'off', // Use TypeScript version instead
      'no-console': 'warn', // Console statements should be warnings, not errors
    },
  },

  // TypeScript files not in main tsconfig.json (root level configs, etc.)
  {
    files: ['*.{ts,tsx}', '__mocks__/**/*.{ts,tsx}', 'tests/**/*.{ts,tsx}'],
    languageOptions: {
      parser: tseslint.parser,
      parserOptions: {
        ecmaVersion: 'latest',
        sourceType: 'module',
        // Don't require project for root-level config files
      },
    },
    plugins: {
      '@typescript-eslint': tseslint.plugin,
    },
    rules: {
      // More relaxed rules for config files
      '@typescript-eslint/no-explicit-any': 'off',
      'no-undef': 'off',
      'no-unused-vars': 'off',
    },
  },

  // Base configuration for all JavaScript/TypeScript files
  {
    files: ['**/*.{js,mjs,cjs,ts,tsx}'],
    languageOptions: {
      ecmaVersion: 'latest',
      sourceType: 'module',
      globals: {
        // Global React for JSX (migrated from .eslintrc.cjs)
        React: 'readonly',
      },
    },
  },

  // React and React Refresh configuration
  {
    files: ['src/renderer/**/*.{js,ts,jsx,tsx}'],
    languageOptions: {
      globals: {
        ...globals.browser, // Browser environment for renderer process
        React: 'readonly',
      },
    },
    plugins: {
      'react-hooks': reactHooks,
      'react-refresh': reactRefresh,
    },
    rules: {
      // React hooks rules (manual configuration for v4.6.2)
      'react-hooks/rules-of-hooks': 'error',
      'react-hooks/exhaustive-deps': 'warn',
      
      // React refresh rules (migrated from .eslintrc.cjs)
      'react-refresh/only-export-components': [
        'warn',
        { allowConstantExport: true },
      ],
    },
  },

  // ELECTRON MULTI-PROCESS CONFIGURATION
  
  // Main process specific configuration
  {
    files: ['src/main/**/*.{js,ts}'],
    languageOptions: {
      globals: {
        ...globals.node, // Node.js environment for main process
      },
    },
    rules: {
      // Main process can use console for debugging
      'no-console': 'off',
      // Main process handles async operations
      '@typescript-eslint/no-floating-promises': 'error',
    },
  },

  // Preload scripts specific configuration  
  {
    files: ['src/preload/**/*.{js,ts}'],
    languageOptions: {
      globals: {
        ...globals.node, // Node.js APIs available
        ...globals.browser, // Browser APIs also available in preload
      },
    },
    rules: {
      // Preload scripts should be careful with exposures
      'no-console': 'warn',
      // Strict about contextBridge usage
      '@typescript-eslint/no-explicit-any': 'error',
    },
  },

  // Renderer process specific configuration
  {
    files: ['src/renderer/**/*.{js,ts,jsx,tsx}'],
    languageOptions: {
      globals: {
        ...globals.browser, // Browser environment only
      },
    },
    rules: {
      // Renderer should use electron-log, not console
      'no-console': 'warn',
      // Strict about IPC usage in renderer
      '@typescript-eslint/no-explicit-any': 'warn',
    },
  },


  // Server files configuration (separate Node.js server)
  {
    files: ['server/**/*.{js,ts}'],
    languageOptions: {
      globals: {
        ...globals.node,
      },
    },
    rules: {
      // Server can use console for logging
      'no-console': 'off',
      // Only apply TypeScript rules to .ts files, not .js files
    },
  },

  // Server TypeScript files specific configuration
  {
    files: ['server/**/*.ts'],
    languageOptions: {
      parser: tseslint.parser,
      parserOptions: {
        project: './server/tsconfig.json',
      },
    },
    rules: {
      // Strict async handling for server TypeScript files
      '@typescript-eslint/no-floating-promises': 'error',
    },
  },

  // Configuration files and CommonJS files
  {
    files: [
      '*.config.{js,ts,mjs,cjs}',
      '**/*.config.{js,ts,mjs,cjs}',
      'vite.*.config.{js,ts}',
      'electron.vite.config.{js,ts}',
      'vitest.config.{js,ts}',
      'tailwind.config.{js,ts}',
      '**/*.cjs',
      '.taskmaster/**/*.{js,cjs,ts}',
      'scripts/**/*.{js,cjs,ts}',
    ],
    languageOptions: {
      globals: {
        ...globals.node,
      },
    },
    rules: {
      // Configuration files can be more permissive
      '@typescript-eslint/no-explicit-any': 'off',
      '@typescript-eslint/no-require-imports': 'off',
      'no-console': 'off',
      'no-undef': 'off', // Node.js globals should be available
    },
  },

  // Vitest test files specific configuration
  {
    files: [
      '**/*.test.{js,ts,jsx,tsx}',
      '**/*.spec.{js,ts,jsx,tsx}',
      'tests/**/*.{js,ts,jsx,tsx}',
      '**/__tests__/**/*.{js,ts,jsx,tsx}',
      '**/setup/**/*.{js,ts}',
      '**/mocks/**/*.{js,ts}',
    ],
    languageOptions: {
      globals: {
        ...globals.browser,
        ...globals.node,
        // Vitest globals
        vi: 'readonly',
        describe: 'readonly',
        it: 'readonly',
        test: 'readonly',
        expect: 'readonly',
        beforeEach: 'readonly',
        afterEach: 'readonly',
        beforeAll: 'readonly',
        afterAll: 'readonly',
        // Additional testing globals
        global: 'readonly',
      },
    },
    rules: {
      // More relaxed rules for test files
      '@typescript-eslint/no-explicit-any': 'off',
      '@typescript-eslint/no-unused-vars': 'off',
      '@typescript-eslint/no-require-imports': 'off',
      'no-console': 'off',
      'no-undef': 'off',
    },
  },

  // Script files and utilities (Node.js environment)
  {
    files: [
      'scripts/**/*.{js,ts,mjs,cjs}',
      'wt_tasks/**/*.{js,ts,mjs}',
      '.taskmaster/**/*.{js,ts,cjs}',
      '**/*.cjs',
      'cleanup-*.js',
      '**/debug-*.js',
      '**/test-*.js',
      '**/build-*.js',
      '**/*.config.js',
    ],
    languageOptions: {
      globals: {
        ...globals.node,
      },
    },
    rules: {
      // Scripts can use console and require
      'no-console': 'off',
      '@typescript-eslint/no-require-imports': 'off',
      '@typescript-eslint/no-explicit-any': 'off',
    },
  },
);<|MERGE_RESOLUTION|>--- conflicted
+++ resolved
@@ -26,18 +26,7 @@
       'debug-logs/**',
       'server/dist/**',
       'server/node_modules/**',
-<<<<<<< HEAD
-      '.backup-duplicates/**',
-      'playwright-report/**',
-      '**/*.sh', // Shell scripts should not be linted by ESLint
-      'src.backup.ts6133/**', // Backup directory should be ignored
-      '*.backup/**', // Any backup directories
-      '.taskmaster/**', // TaskMaster utility scripts
-      '.backup-duplicates/**',
-      'playwright-report/**',
-=======
       '.taskmaster/**',
->>>>>>> d072a7dc
     ],
   },
 
