--- conflicted
+++ resolved
@@ -206,9 +206,6 @@
     },
   },
 
-<<<<<<< HEAD
-  // Configuration files and CommonJS files
-=======
   // Analysis tools and scripts (TaskMaster reports)
   {
     files: ['.taskmaster/**/*.{js,cjs,ts}'],
@@ -284,7 +281,6 @@
   },
 
   // Configuration files
->>>>>>> c1e4a262
   {
     files: [
       '*.config.{js,ts,mjs,cjs}',
@@ -293,13 +289,7 @@
       'electron.vite.config.{js,ts}',
       'vitest.config.{js,ts}',
       'tailwind.config.{js,ts}',
-<<<<<<< HEAD
-      '**/*.cjs',
-      '.taskmaster/**/*.{js,cjs,ts}',
-      'scripts/**/*.{js,cjs,ts}',
-=======
       'playwright.config.{js,ts}',
->>>>>>> c1e4a262
     ],
     languageOptions: {
       globals: {
@@ -309,81 +299,11 @@
     rules: {
       // Configuration files can be more permissive
       '@typescript-eslint/no-explicit-any': 'off',
-<<<<<<< HEAD
-      '@typescript-eslint/no-require-imports': 'off',
-      'no-console': 'off',
-      'no-undef': 'off', // Node.js globals should be available
-    },
-  },
-
-  // Vitest test files specific configuration
-  {
-    files: [
-      '**/*.test.{js,ts,jsx,tsx}',
-      '**/*.spec.{js,ts,jsx,tsx}',
-      'tests/**/*.{js,ts,jsx,tsx}',
-      '**/__tests__/**/*.{js,ts,jsx,tsx}',
-      '**/setup/**/*.{js,ts}',
-      '**/mocks/**/*.{js,ts}',
-    ],
-    languageOptions: {
-      globals: {
-        ...globals.browser,
-        ...globals.node,
-        // Vitest globals
-        vi: 'readonly',
-        describe: 'readonly',
-        it: 'readonly',
-        test: 'readonly',
-        expect: 'readonly',
-        beforeEach: 'readonly',
-        afterEach: 'readonly',
-        beforeAll: 'readonly',
-        afterAll: 'readonly',
-        // Additional testing globals
-        global: 'readonly',
-      },
-    },
-    rules: {
-      // More relaxed rules for test files
-      '@typescript-eslint/no-explicit-any': 'off',
-      '@typescript-eslint/no-unused-vars': 'off',
-      '@typescript-eslint/no-require-imports': 'off',
-      'no-console': 'off',
-      'no-undef': 'off',
-    },
-  },
-
-  // Script files and utilities (Node.js environment)
-  {
-    files: [
-      'scripts/**/*.{js,ts,mjs,cjs}',
-      'wt_tasks/**/*.{js,ts,mjs}',
-      '.taskmaster/**/*.{js,ts,cjs}',
-      '**/*.cjs',
-      'cleanup-*.js',
-      '**/debug-*.js',
-      '**/test-*.js',
-      '**/build-*.js',
-      '**/*.config.js',
-    ],
-    languageOptions: {
-      globals: {
-        ...globals.node,
-      },
-    },
-    rules: {
-      // Scripts can use console and require
-      'no-console': 'off',
-      '@typescript-eslint/no-require-imports': 'off',
-      '@typescript-eslint/no-explicit-any': 'off',
-=======
       '@typescript-eslint/no-unused-vars': 'off', // Allow unused imports in config files
       'no-unused-vars': 'off',
       'no-console': 'off',
       '@typescript-eslint/no-namespace': 'off', // Allow namespaces in config files
       '@typescript-eslint/no-empty-object-type': 'off', // Allow empty interfaces for config
->>>>>>> c1e4a262
     },
   },
 );